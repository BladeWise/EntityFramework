{
  "compilationOptions": {
    "define": [
      "OMIT_HANDLER_INTERFACES",
      "ENABLE_HANDLERS"
    ],
    "keyFile": "../../tools/Key.snk",
    "preserveCompilationContext": true
  },
  "dependencies": {
    "Microsoft.EntityFrameworkCore.Commands": "1.0.0-*",
    "Microsoft.EntityFrameworkCore.SqlServer": "1.0.0-*",
    "Microsoft.EntityFrameworkCore.Relational.Design.FunctionalTests": "1.0.0-*",
    "Microsoft.Extensions.DependencyModel": "1.0.0-*"
  },
  "compile": "..\\..\\src\\Microsoft.EntityFrameworkCore.Commands\\Design\\OperationHandlers.cs",
  "testRunner": "xunit",
  "commands": {
    "test": "xunit.runner.aspnet"
  },
  "frameworks": {
    "dnxcore50": {
      "imports": "portable-net452+win81",
      "dependencies": {
        "dotnet-test-xunit": "1.0.0-dev-*",
        "Microsoft.NETCore.Platforms": "1.0.1-*",
        "System.Threading.Tasks.Parallel": "4.0.1-*"
      }
    },
<<<<<<< HEAD
    "net451": { },
    "dnx451": { }
=======
    "dnx451": {}
>>>>>>> 7443d7af
  }
}<|MERGE_RESOLUTION|>--- conflicted
+++ resolved
@@ -22,16 +22,11 @@
     "dnxcore50": {
       "imports": "portable-net452+win81",
       "dependencies": {
-        "dotnet-test-xunit": "1.0.0-dev-*",
         "Microsoft.NETCore.Platforms": "1.0.1-*",
         "System.Threading.Tasks.Parallel": "4.0.1-*"
       }
     },
-<<<<<<< HEAD
     "net451": { },
     "dnx451": { }
-=======
-    "dnx451": {}
->>>>>>> 7443d7af
   }
 }